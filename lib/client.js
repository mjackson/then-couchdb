var url = require('url');
var http = require('http');
var https = require('https');
var qs = require('querystring');
var when = require('when');
var Cache = require('./cache');
var MemoryCache = require('./memory-cache');
var utils = require('./utils');
module.exports = Client;

// CouchDB currently has a URL length limit of 8k.
// https://issues.apache.org/jira/browse/COUCHDB-243
var MAX_URL_LENGTH = 1024 * 8;

// Use this value as a guide to determine if a query string
// is too long. Reserve 1k for the rest of the URL.
var MAX_QUERY_STRING_LENGTH = MAX_URL_LENGTH - 1024;

function Client(options) {
  options = options || process.env.COUCHDB_URL || 'http://127.0.0.1:5984';

  if (typeof options === 'string') {
    var parsed = url.parse(options);

    options = {
      protocol: parsed.protocol,
      auth: parsed.auth,
      host: parsed.hostname,
      port: parsed.port
    };

    var match = parsed.pathname.match(/^\/([^\/]+)/);
    if (match) {
      options.database = match[1];
    }
  }

  this.protocol = options.protocol || 'http:';
  this.auth = options.auth;
  this.host = options.host || 'localhost';
  this.port = parseInt(options.port, 10) || (this.isSecure ? 443 : 5984);
  this.transport = this.isSecure ? https : http;

  var Agent = this.transport.Agent;
  this.agent = new Agent({
    host: this.host,
    port: this.port,
    maxSockets: options.maxSockets || 20
  });

  this.defaultHeaders = options.headers || { Accept: 'application/json' };
  this.debug = options.debug || false;
  this.uuidCacheSize = options.uuidCacheSize || 100;
  this.uuidCache = [];

  if (options.database) {
    this.useDatabase(options.database);
  }

  if (options.cache) {
    this.useCache(options.cache);
  }
}

/**
 * Returns the URL this client is currently using.
 */
Client.prototype.__defineGetter__('url', function () {
  var options = {
    protocol: this.protocol,
    auth: this.auth,
    hostname: this.host,
    port: this.port
  };

  if (this.database) {
    options.pathname = this.database;
  }

  return url.format(options);
});

/**
 * Returns true if this client uses TLS to encrypt data.
 */
Client.prototype.__defineGetter__('isSecure', function () {
  return this.protocol === 'https:';
});

/**
 * Sets the name of the database to use for database-level requests.
 */
Client.prototype.useDatabase = function (database) {
  this.database = database;

  if (this.cache) {
    this.cache.purge();
  }
};

// Shorthand.
Client.prototype.use = Client.prototype.useDatabase;

/**
 * Sets the cache for this client to use.
 */
Client.prototype.useCache = function (cache) {
  cache = cache || new MemoryCache;

  if (!(cache instanceof Cache)) {
    throw new Error('Cache must be an instance of couchdb.Cache');
  }

  this.cache = cache;
};

/**
 * Tells this client to stop using the cache. Returns the result of calling
 * `destroy` on the cache, if present.
 */
Client.prototype.stopCaching = function () {
  var cache = this.cache;
  delete this.cache;

  if (cache && isFunction(cache.destroy)) {
    return cache.destroy();
  }
};

/**
 * Returns a promise for the response to a request to the server "root" URL.
 */
Client.prototype.rootRequest = function (options) {
  options = options || {};

  var params = {};
  params.hostname = this.host;
  params.port = this.port;
  params.agent = this.agent;
  params.method = options.method || 'GET';
  params.headers = utils.merge({}, this.defaultHeaders, options.headers || {});

  if (this.auth) {
    var authBuffer = new Buffer(this.auth);
    params.headers.Authorization = 'Basic ' + authBuffer.toString('base64');
  }

  params.path = options.path || '/';
  if (!isEmpty(options.query)) {
    params.path += '?' + encodeQuery(options.query);
  }

  if (this.debug) {
    console.log('couchdb: ' + params.method + ' ' + params.path);
  }

  var value = when.defer();
  var request = this.transport.request(params, function (response) {
    var code = response.statusCode;

    if (code >= 200 && code < 400) {
      value.resolve(response);
    } else {
      getDoc(response).then(function (data) {
        var error;
        if (data) {
          error = new Error(data.error + ', ' + data.reason);
          error.error = data.error;
          error.reason = data.reason;
        } else {
          error = new Error('Request returned status ' + code);
        }

        error.statusCode = code;
        error.requestLine = request.method + ' ' + request.path;

        value.reject(error);
      }, function (error) {
        value.reject(error);
      });
    }
  });

  var body = options.body;
  if (body) {
    if (isFunction(body.pipe)) {
      body.pipe(request);
    } else {
      request.end(body);
    }
  } else {
    request.end();
  }

  return value.promise;
};

/**
 * Returns a promise for the response to a request to the database URL.
 */
Client.prototype.request = function (options) {
  if (!this.database) {
    throw new Error('You must set the name of the database first');
  }

  options = options || {};
  options.path = '/' + this.database + (options.path || '');

  return this.rootRequest(options);
};

/**
 * Returns a promise for an array of UUIDs.
 */
Client.prototype.uuids = function (count) {
  count = count || 1;

  var cache = this.uuidCache;
  if (count > cache.length) {
    var toFetch = count - cache.length + this.uuidCacheSize;

    return this.rootRequest({
      path: '/_uuids',
      query: { count: toFetch }
    }).then(getDoc).then(function (doc) {
      cache.push.apply(cache, doc.uuids);
      return cache.splice(0, count);
    });
  }

  return when(cache.splice(0, count));
};

/**
 * Returns a promise for a single UUID.
 */
Client.prototype.uuid = function () {
  return this.uuids(1).then(function (uuids) {
    return uuids[0];
  });
};

/**
 * Returns a promise for an array of the names of all databases on the server.
 */
Client.prototype.allDbs = function () {
  // Oddly, CouchDB returns a bare array here.
  return this.rootRequest({ method: 'GET', path: '/_all_dbs' }).then(getDoc);
};

/**
 * Returns a promise for a document of info about the current database.
 */
Client.prototype.info = function () {
  return this.request({ method: 'GET' }).then(getDoc);
};

/**
 * Creates a database. Returns a promise for the response document.
 */
Client.prototype.create = function () {
  return this.request({ method: 'PUT' }).then(getDoc, function (error) {
    if (error.error !== 'file_exists') throw error;
  });
};

/**
 * Destroys a database. Returns a promise for the response document.
 */
Client.prototype.destroy = function () {
  return this.request({ method: 'DELETE' }).then(getDoc, function (error) {
    if (error.error !== 'not_found') throw error;
  });
};

/**
 * Returns a promise for the given document after saving it to the database.
 * The document's _id and _rev are automatically updated.
 */
Client.prototype.save = function (doc) {
  var options = {};

  if (doc._id) {
    options.method = 'PUT';
    options.path = '/' + encodeKey(doc._id);
  } else {
    options.method = 'POST';
  }

  options.body = utils.docToJson(doc);
  options.headers = {
    'Content-Type': 'application/json',
    'Content-Length': Buffer.byteLength(options.body)
  };

  var cache = this.cache;
  return this.request(options).then(getDoc).then(function (data) {
    doc._id = data.id;
    doc._rev = data.rev;

    if (cache) {
      var promise;
      if (doc._deleted) {
        promise = cache.purge([ doc._id ]);
      } else {
        promise = cache.set(doc._id, doc);
      }

      return when(promise, function () {
        return doc;
      });
    }

    return doc;
  });
};

/**
 * Returns a promise for the given array of documents after saving them to the
 * database in bulk. All documents' _id and _rev are automatically updated.
 */
Client.prototype.saveAll = function (docs) {
  if (!docs || !docs.length) {
    return when([]);
  }

  var options = {};
  options.method = 'POST';
  options.path = '/_bulk_docs';
  options.body = utils.docToJson({ docs: docs });
  options.headers = { 'Content-Type': 'application/json' };

  var cache = this.cache;
  return this.request(options).then(getDoc).then(function (results) {
    var promises = [];

    // Oddly, CouchDB returns a bare array here.
    var updatedDocs = docs.map(function (doc, i) {
      var result = results[i];

      if (result && !result.error) {
        doc._id = result.id;
        doc._rev = result.rev;

        if (cache) {
          if (doc._deleted) {
            promises.push(cache.purge([ doc._id ]));
          } else {
            promises.push(cache.set(doc._id, doc));
          }
        }
      }

      return doc;
    });

    return when.all(promises).then(function () {
      return updatedDocs;
    });
  });
};

Client.prototype.update = function (updateHandler, doc) {
  var options = {};
  options.method = 'POST';

  // If updateHandler contains a slash assume it is the name of a design
  // document and update handler.
  var split = updateHandler.split('/');
  var designName = split[0], handlerName = split[1];
  if (handlerName) {
    options.path = '/_design/' + designName + '/_update/' + handlerName;
  } else {
    options.path = updateHandler;
  }

  if (doc) {
    if (doc._id) {
      options.method = 'PUT';
      options.path += '/' + encodeKey(doc._id);
    }

    options.body = utils.docToJson(doc);
    options.headers = {
      'Content-Type': 'application/json',
      'Content-Length': Buffer.byteLength(options.body)
    };
  }

  return this.request(options).then(function (response) {
    return getDoc(response).then(function (newDoc) {
      if (doc) {
        if (typeof newDoc === 'object') {
          utils.merge(doc, newDoc);
        }
      } else {
        doc = newDoc;
      }

      // http://wiki.apache.org/couchdb/Document_Update_Handlers#Response
      var newRev = response.headers['x-couch-update-newrev'];
      if (newRev) doc._rev = newRev;

      return doc;
    });
  });
};

/**
 * Returns a promise for the response headers of a HEAD request for the document
 * with the given key. Resolves to null if the document is not found.
 */
Client.prototype.head = function (key, query) {
  return this.request({
    method: 'HEAD',
    path: '/' + encodeKey(key),
    query: query
  }).then(function (response) {
    return response.headers;
  }, function (error) {
    if (error.statusCode === 404) {
      return null;
    }

    throw error;
  });
};

/**
 * Returns a promise for the document with the given key. Resolves to null if
 * the document is not found.
 */
Client.prototype.get = function (key, query) {
  var cache = this.cache;

  if (!cache || !isEmpty(query)) {
    return getKey(this, key, query);
  }

  var client = this;
  return when(cache.get([ key ]), function (docs) {
    var doc = docs[0];

    if (doc !== undefined) return doc; // A cache hit!

    return getKey(client, key).then(function (doc) {
      if (!doc) return doc;

      // Store in cache for next time.
      return when(cache.set(key, doc), function () {
        return doc;
      });
    });
  });
};

function getKey(client, key, query) {
  return client.request({
    path: '/' + encodeKey(key),
    query: query
  }).then(getDoc, function (error) {
    if (error.statusCode === 404) return null;
    throw error;
  });
}

/**
 * Returns a promise for an array of documents with the given keys. The array
 * contains null for documents that are not found.
 */
Client.prototype.getAll = function (keys) {
  if (!keys || !keys.length) return when([]);

  var cache = this.cache;
  if (!cache) {
    return getKeys(this, keys);
  }

  var client = this;
  return when(cache.get(keys), function (docs) {
    var missingKeys = keys.filter(function (key, index) {
      return docs[index] === undefined;
    });

    if (!missingKeys.length) return docs; // All keys were cached!

    return getKeys(client, missingKeys).then(function (missingDocs) {
      // Cache all docs that were found for next time.
      var promises = [];
      missingDocs.forEach(function (doc) {
        if (doc) promises.push(cache.set(doc._id, doc));
      });

      // Fill in the missing docs.
      docs.forEach(function (doc, index) {
        if (doc === undefined) docs[index] = missingDocs.shift();
      });

      return when.all(promises).then(function () {
        return docs;
      });
    });
  });
};

function getKeys(client, keys) {
  // TODO: Optimize this GET by eliminating duplicate keys before fetching the
  // documents from the database. Then, expand the resulting array using clones
  // of duplicate objects.
  return client.allDocs({ keys: keys });
}

/**
 * Returns a promise for the document that is returned from running the given
 * query against the given view function.
 */
Client.prototype.view = function (designView, query) {
  var options = {};

  // If designView contains a slash assume it is the name of a design
  // document and view.
  var split = designView.split('/');
  var designName = split[0], viewName = split[1];
  if (viewName) {
    options.path = '/_design/' + designName + '/_view/' + viewName;
  } else {
    options.path = '/' + designView;
  }

  if (query) {
    // Try to avoid query strings that are too long by encoding the keys
    // as JSON and putting them in a POST body.
    // http://wiki.apache.org/couchdb/HTTP_view_API#Querying_Options
    if (query.keys && encodeQuery(query).length > MAX_QUERY_STRING_LENGTH) {
      options.method = 'POST';
      options.body = JSON.stringify({ keys: query.keys });
      if (!options.headers) options.headers = {};
      options.headers['Content-Type'] = 'application/json';
      delete query.keys;
    }

    if (!isEmpty(query)) {
      options.query = query;
    }
  }

  return this.request(options).then(getDoc);
};

/**
 * Returns a promise for an array of all rows in the given view.
 */
Client.prototype.viewRows = function (designView, query) {
  return this.view(designView, query).then(function (doc) {
    return doc.rows;
  });
};

/**
 * Returns a promise for an array of all keys in the given view.
 */
Client.prototype.viewKeys = function (designView, query) {
  return this.viewRows(designView, query).then(function (rows) {
    return rows.map(function (row) {
      return row.key;
    });
  });
};

/**
 * Returns a promise for an array of all values in the given view.
 */
Client.prototype.viewValues = function (designView, query) {
  return this.viewRows(designView, query).then(function (rows) {
    return rows.map(function (row) {
      return row.value;
    });
  });
};

/**
 * Returns a promise for an array of documents (include_docs=true) that match
 * the given query to the given view.
 */
Client.prototype.viewDocs = function (designView, query) {
  query = query || {};
  query.include_docs = true;

  return this.viewRows(designView, query).then(function (rows) {
    return rows.map(function (row) {
      return row.doc;
    });
  });
};

/**
 * A high-level function that returns a promise for the first document (limit=1)
 * in the given view that matches the given query.
 */
Client.prototype.viewDoc = function (designView, query) {
  query = query || {};
  query.limit = 1;

  return this.viewDocs(designView, query).then(function (docs) {
    return docs[0] || null;
  });
};

/**
 * A high-level function that returns a promise for an array of documents that
 * match the given query against the special _all_docs view. Any keys that are
 * missing or documents that have been deleted will be null.
 */
Client.prototype.allDocs = function (query) {
  query = query || {};
  query.include_docs = true;

  return this.viewRows('_all_docs', query).then(function (rows) {
    return rows.map(function (row) {
      // From http://wiki.apache.org/couchdb/HTTP_Bulk_Document_API#Fetch_Multiple_Documents_With_a_Single_Request
      // - The row for a deleted document will have the revision ID of the deletion, and an extra key "deleted":true in the "value" property.
      // - The row for a nonexistent document will just contain an "error" property with the value "not_found".
      if (row.error === 'not_found' || row.value.deleted) {
        return null;
      }

      return row.doc;
    });
  });
};

/**
 * Returns a promise for the HTTP response to a GET request for the attachment
 * with the given `name` on the given document.
 */
Client.prototype.getAttachment = function (doc, name) {
  return this.request({ path: makeAttachmentPath(doc._id, name) });
};

/**
 * Creates/updates an attachment with the given `name` on the given document.
 * The `body` should be the entire contents of the attachment as a string or a
 * readable stream for its contents. Returns a promise for the document that is
 * returned (see http://wiki.apache.org/couchdb/HTTP_Document_API#Standalone_Attachments).
 *
 * NOTE: It is NOT safe to save the same document again without deleting the
 * attachment since it will not have the _attachments property.
 */
Client.prototype.putAttachment = function (doc, name, type, size, body) {
  var query;
  if (doc._rev) {
    query = { rev: doc._rev };
  }

  return this.request({
    method: 'PUT',
    path: makeAttachmentPath(doc._id, name),
    headers: { 'Content-Type': type, 'Content-Length': size },
    query: query,
    body: body
  }).then(getDoc);
};

/**
 * Deletes the attachment with the given `name` from the given document. Returns
 * a promise for the document that is returned (see http://wiki.apache.org/couchdb/HTTP_Document_API#Standalone_Attachments).
 */
Client.prototype.deleteAttachment = function (doc, name) {
  return this.request({
    method: 'DELETE',
    path: makeAttachmentPath(doc._id, name)
  }).then(getDoc);
};

/**
 * Returns a promise for a document that describes changes that have been made
 * according to the given `query` parameters (see http://wiki.apache.org/couchdb/HTTP_Document_API#A_changes).
 * If the `feed` parameter is "continuous", returns an emitter for documents
 * as they are received over a persistent connection to the database.
 */
Client.prototype.changes = function (query) {
  var params = {
    path: '/_changes',
    query: query
  };

  var continuous = query && query.feed === 'continuous';
  if (continuous) params.agent = false; // opt-out of connection pooling

  return this.request(params).then(function (response) {
    return continuous ? streamDocs(response) : getDoc(response);
  });
};

/* helpers */

function makeAttachmentPath(key, name) {
  return '/' + encodeKey(key) + '/' + encodeURIComponent(name);
}

function encodeKey(key) {
  return isDesignKey(key) ? key : encodeURIComponent(key);
}

function isDesignKey(key) {
  return (/^_design\//).test(key);
}

function encodeQuery(query) {
  return qs.stringify(prepareQuery(query));
}

// Keys that should be encoded as JSON in queries.
var jsonKeys = { startkey: 1, endkey: 1, key: 1, keys: 1 };

function prepareQuery(query) {
  var value = {};

  for (var key in query) {
    if (query.hasOwnProperty(key)) {
      value[key] = jsonKeys[key] ? JSON.stringify(query[key]) : query[key];
    }
  }

  return value;
}

function getDoc(response) {
  return utils.bufferStream(response).then(function (buffer) {
    var body = buffer.toString();
    if (body === '') return null;

    try {
      return JSON.parse(body);
    } catch (error) {
      console.log('Parse error: ' + error + ', body: ' + body);
      return null;
    }
  });
}

function streamDocs(response) {
  return new DocumentStream(response);
}

var util = require('util');
var EventEmitter = require('events').EventEmitter;

function DocumentStream(response) {
  EventEmitter.call(this);
  this.isStopped = false;

  var self = this;

  var buffer;
  response.on('data', function (chunk) {
    self.emit('data', chunk);

    buffer = buffer ? Buffer.concat([ buffer, chunk ]) : chunk;

    var string = buffer.toString();
    var index = 0;
    var offset, json, doc;
    while ((offset = string.indexOf('\n')) >= 0) {
      json = string.substr(0, offset);
      string = string.substr(offset + 1);

      if (json != '') {
        try {
          doc = JSON.parse(json);
        } catch (error) {
          break;
        }

        self.emit('doc', doc);
      }

      index += Buffer.byteLength(json) + 1;
    }

    if (index) buffer = buffer.slice(index);
  });

  response.on('end', function () {
    self.emit('end');
  });

  response.on('error', function (error) {
    self.emit('error', error);
  });
}

<<<<<<< HEAD
util.inherits(DocumentStream, EventEmitter);

DocumentStream.prototype.stop = function () {
  this.isStopped = true;

  if (this.response) {
    this.response.end();
  }
};
=======
function isFunction(object) {
  return object && typeof object === 'function';
}
>>>>>>> ed3408cf

function isEmpty(object) {
  if (object) {
    for (var key in object) {
      return false;
    }
  }

  return true;
}<|MERGE_RESOLUTION|>--- conflicted
+++ resolved
@@ -790,7 +790,6 @@
   });
 }
 
-<<<<<<< HEAD
 util.inherits(DocumentStream, EventEmitter);
 
 DocumentStream.prototype.stop = function () {
@@ -800,17 +799,15 @@
     this.response.end();
   }
 };
-=======
+
 function isFunction(object) {
-  return object && typeof object === 'function';
-}
->>>>>>> ed3408cf
+  return typeof object === 'function';
+}
 
 function isEmpty(object) {
   if (object) {
-    for (var key in object) {
+    for (var key in object)
       return false;
-    }
   }
 
   return true;
